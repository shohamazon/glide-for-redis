// Copyright Valkey GLIDE Project Contributors - SPDX Identifier: Apache-2.0

package integTest

import (
	"fmt"
	"math/rand"
	"strconv"
	"strings"
	"time"

	"github.com/google/uuid"
	"github.com/valkey-io/valkey-glide/go/api"
	"github.com/valkey-io/valkey-glide/go/api/errors"
	"github.com/valkey-io/valkey-glide/go/api/options"

	"github.com/stretchr/testify/assert"
)

func (suite *GlideTestSuite) TestCustomCommandInfo() {
	client := suite.defaultClient()
	result, err := client.CustomCommand([]string{"INFO"})

	assert.Nil(suite.T(), err)
	assert.IsType(suite.T(), "", result)
	strResult := result.(string)
	assert.True(suite.T(), strings.Contains(strResult, "# Stats"))
}

func (suite *GlideTestSuite) TestCustomCommandPing_StringResponse() {
	client := suite.defaultClient()
	result, err := client.CustomCommand([]string{"PING"})

	assert.Nil(suite.T(), err)
	assert.Equal(suite.T(), "PONG", result.(string))
}

func (suite *GlideTestSuite) TestCustomCommandClientInfo() {
	clientName := "TEST_CLIENT_NAME"
	config := api.NewGlideClientConfiguration().
		WithAddress(&suite.standaloneHosts[0]).
		WithClientName(clientName)
	client := suite.client(config)

	result, err := client.CustomCommand([]string{"CLIENT", "INFO"})

	assert.Nil(suite.T(), err)
	assert.IsType(suite.T(), "", result)
	strResult := result.(string)
	assert.True(suite.T(), strings.Contains(strResult, fmt.Sprintf("name=%s", clientName)))
}

func (suite *GlideTestSuite) TestCustomCommandGet_NullResponse() {
	client := suite.defaultClient()
	key := uuid.New().String()
	result, err := client.CustomCommand([]string{"GET", key})

	assert.Nil(suite.T(), err)
	assert.Equal(suite.T(), nil, result)
}

func (suite *GlideTestSuite) TestCustomCommandDel_LongResponse() {
	client := suite.defaultClient()
	key := uuid.New().String()
	suite.verifyOK(client.Set(key, "value"))
	result, err := client.CustomCommand([]string{"DEL", key})

	assert.Nil(suite.T(), err)
	assert.Equal(suite.T(), int64(1), result.(int64))
}

func (suite *GlideTestSuite) TestCustomCommandHExists_BoolResponse() {
	client := suite.defaultClient()
	fields := map[string]string{"field1": "value1"}
	key := uuid.New().String()

	res1, err := client.HSet(key, fields)
	assert.Nil(suite.T(), err)
	assert.Equal(suite.T(), int64(1), res1)

	result, err := client.CustomCommand([]string{"HEXISTS", key, "field1"})

	assert.Nil(suite.T(), err)
	assert.Equal(suite.T(), true, result.(bool))
}

func (suite *GlideTestSuite) TestCustomCommandIncrByFloat_FloatResponse() {
	client := suite.defaultClient()
	key := uuid.New().String()

	result, err := client.CustomCommand([]string{"INCRBYFLOAT", key, fmt.Sprintf("%f", 0.1)})

	assert.Nil(suite.T(), err)
	assert.Equal(suite.T(), float64(0.1), result.(float64))
}

func (suite *GlideTestSuite) TestCustomCommandMGet_ArrayResponse() {
	clientName := "TEST_CLIENT_NAME"
	config := api.NewGlideClientConfiguration().
		WithAddress(&suite.standaloneHosts[0]).
		WithClientName(clientName)
	client := suite.client(config)

	key1 := uuid.New().String()
	key2 := uuid.New().String()
	key3 := uuid.New().String()
	oldValue := uuid.New().String()
	value := uuid.New().String()
	suite.verifyOK(client.Set(key1, oldValue))
	keyValueMap := map[string]string{
		key1: value,
		key2: value,
	}
	suite.verifyOK(client.MSet(keyValueMap))
	keys := []string{key1, key2, key3}
	values := []interface{}{value, value, nil}
	result, err := client.CustomCommand(append([]string{"MGET"}, keys...))

	assert.Nil(suite.T(), err)
	assert.Equal(suite.T(), values, result.([]interface{}))
}

func (suite *GlideTestSuite) TestCustomCommandConfigGet_MapResponse() {
	client := suite.defaultClient()

	if suite.serverVersion < "7.0.0" {
		suite.T().Skip("This feature is added in version 7")
	}
	configMap := map[string]string{"timeout": "1000", "maxmemory": "1GB"}
	suite.verifyOK(client.ConfigSet(configMap))

	result2, err := client.CustomCommand([]string{"CONFIG", "GET", "timeout", "maxmemory"})
	assert.Nil(suite.T(), err)
	assert.Equal(suite.T(), map[string]interface{}{"timeout": "1000", "maxmemory": "1073741824"}, result2)
}

func (suite *GlideTestSuite) TestCustomCommandConfigSMembers_SetResponse() {
	client := suite.defaultClient()
	key := uuid.NewString()
	members := []string{"member1", "member2", "member3"}

	res1, err := client.SAdd(key, members)
	assert.Nil(suite.T(), err)
	assert.Equal(suite.T(), int64(3), res1)

	result2, err := client.CustomCommand([]string{"SMEMBERS", key})
	assert.Nil(suite.T(), err)
	assert.Equal(suite.T(), map[string]struct{}{"member1": {}, "member2": {}, "member3": {}}, result2)
}

func (suite *GlideTestSuite) TestCustomCommand_invalidCommand() {
	client := suite.defaultClient()
	result, err := client.CustomCommand([]string{"pewpew"})

	assert.Nil(suite.T(), result)
	assert.NotNil(suite.T(), err)
	assert.IsType(suite.T(), &errors.RequestError{}, err)
}

func (suite *GlideTestSuite) TestCustomCommand_invalidArgs() {
	client := suite.defaultClient()
	result, err := client.CustomCommand([]string{"ping", "pang", "pong"})

	assert.Nil(suite.T(), result)
	assert.NotNil(suite.T(), err)
	assert.IsType(suite.T(), &errors.RequestError{}, err)
}

func (suite *GlideTestSuite) TestCustomCommand_closedClient() {
	client := suite.defaultClient()
	client.Close()

	result, err := client.CustomCommand([]string{"ping"})

	assert.Nil(suite.T(), result)
	assert.NotNil(suite.T(), err)
	assert.IsType(suite.T(), &errors.ClosingError{}, err)
}

func (suite *GlideTestSuite) TestConfigSetAndGet_multipleArgs() {
	client := suite.defaultClient()

	if suite.serverVersion < "7.0.0" {
		suite.T().Skip("This feature is added in version 7")
	}
	configMap := map[string]string{"timeout": "1000", "maxmemory": "1GB"}
	resultConfigMap := map[string]string{"timeout": "1000", "maxmemory": "1073741824"}
	suite.verifyOK(client.ConfigSet(configMap))

	result2, err := client.ConfigGet([]string{"timeout", "maxmemory"})
	assert.Nil(suite.T(), err)
	assert.Equal(suite.T(), resultConfigMap, result2)
}

func (suite *GlideTestSuite) TestConfigSetAndGet_noArgs() {
	client := suite.defaultClient()

	configMap := map[string]string{}

	_, err := client.ConfigSet(configMap)
	assert.NotNil(suite.T(), err)
	assert.IsType(suite.T(), &errors.RequestError{}, err)

	result2, err := client.ConfigGet([]string{})
	assert.Nil(suite.T(), result2)
	assert.NotNil(suite.T(), err)
	assert.IsType(suite.T(), &errors.RequestError{}, err)
}

func (suite *GlideTestSuite) TestConfigSetAndGet_invalidArgs() {
	client := suite.defaultClient()

	configMap := map[string]string{"time": "1000"}

	_, err := client.ConfigSet(configMap)
	assert.NotNil(suite.T(), err)
	assert.IsType(suite.T(), &errors.RequestError{}, err)

	result2, err := client.ConfigGet([]string{"time"})
	assert.Equal(suite.T(), map[string]string{}, result2)
	assert.Nil(suite.T(), err)
}

func (suite *GlideTestSuite) TestSelect_WithValidIndex() {
	client := suite.defaultClient()
	index := int64(1)
	suite.verifyOK(client.Select(index))

	key := uuid.New().String()
	value := uuid.New().String()
	suite.verifyOK(client.Set(key, value))

	res, err := client.Get(key)
	assert.Nil(suite.T(), err)
	assert.Equal(suite.T(), value, res.Value())
}

func (suite *GlideTestSuite) TestSelect_InvalidIndex_OutOfBounds() {
	client := suite.defaultClient()

	result, err := client.Select(-1)
	assert.NotNil(suite.T(), err)
	assert.Equal(suite.T(), "", result)

	result, err = client.Select(1000)
	assert.NotNil(suite.T(), err)
	assert.Equal(suite.T(), "", result)
}

func (suite *GlideTestSuite) TestSelect_SwitchBetweenDatabases() {
	client := suite.defaultClient()

	key1 := uuid.New().String()
	value1 := uuid.New().String()
	suite.verifyOK(client.Select(0))
	suite.verifyOK(client.Set(key1, value1))

	key2 := uuid.New().String()
	value2 := uuid.New().String()
	suite.verifyOK(client.Select(1))
	suite.verifyOK(client.Set(key2, value2))

	result, err := client.Get(key1)
	assert.Nil(suite.T(), err)
	assert.Equal(suite.T(), "", result.Value())

	suite.verifyOK(client.Select(0))
	result, err = client.Get(key2)
	assert.Nil(suite.T(), err)
	assert.Equal(suite.T(), "", result.Value())

	suite.verifyOK(client.Select(1))
	result, err = client.Get(key2)
	assert.Nil(suite.T(), err)
	assert.Equal(suite.T(), value2, result.Value())
}

func (suite *GlideTestSuite) TestSortReadOnlyWithOptions_ExternalWeights() {
	client := suite.defaultClient()
	if suite.serverVersion < "7.0.0" {
		suite.T().Skip("This feature is added in version 7")
	}
	key := uuid.New().String()
	client.LPush(key, []string{"item1", "item2", "item3"})

	client.Set("weight_item1", "3")
	client.Set("weight_item2", "1")
	client.Set("weight_item3", "2")

	options := options.NewSortOptions().
		SetByPattern("weight_*").
		SetOrderBy(options.ASC).
		SetIsAlpha(false)

	sortResult, err := client.SortReadOnlyWithOptions(key, *options)

	assert.Nil(suite.T(), err)
	resultList := []api.Result[string]{
		api.CreateStringResult("item2"),
		api.CreateStringResult("item3"),
		api.CreateStringResult("item1"),
	}
	assert.Equal(suite.T(), resultList, sortResult)
}

func (suite *GlideTestSuite) TestSortReadOnlyWithOptions_GetPatterns() {
	client := suite.defaultClient()
	if suite.serverVersion < "7.0.0" {
		suite.T().Skip("This feature is added in version 7")
	}
	key := uuid.New().String()
	client.LPush(key, []string{"item1", "item2", "item3"})

	client.Set("object_item1", "Object_1")
	client.Set("object_item2", "Object_2")
	client.Set("object_item3", "Object_3")

	options := options.NewSortOptions().
		SetByPattern("weight_*").
		SetOrderBy(options.ASC).
		SetIsAlpha(false).
		AddGetPattern("object_*")

	sortResult, err := client.SortReadOnlyWithOptions(key, *options)

	assert.Nil(suite.T(), err)

	resultList := []api.Result[string]{
		api.CreateStringResult("Object_2"),
		api.CreateStringResult("Object_3"),
		api.CreateStringResult("Object_1"),
	}

	assert.Equal(suite.T(), resultList, sortResult)
}

func (suite *GlideTestSuite) TestSortReadOnlyWithOptions_SuccessfulSortByWeightAndGet() {
	client := suite.defaultClient()
	if suite.serverVersion < "7.0.0" {
		suite.T().Skip("This feature is added in version 7")
	}
	key := uuid.New().String()
	client.LPush(key, []string{"item1", "item2", "item3"})

	client.Set("weight_item1", "10")
	client.Set("weight_item2", "5")
	client.Set("weight_item3", "15")

	client.Set("object_item1", "Object 1")
	client.Set("object_item2", "Object 2")
	client.Set("object_item3", "Object 3")

	options := options.NewSortOptions().
		SetOrderBy(options.ASC).
		SetIsAlpha(false).
		SetByPattern("weight_*").
		AddGetPattern("object_*").
		AddGetPattern("#")

	sortResult, err := client.SortReadOnlyWithOptions(key, *options)

	assert.Nil(suite.T(), err)

	resultList := []api.Result[string]{
		api.CreateStringResult("Object 2"),
		api.CreateStringResult("item2"),
		api.CreateStringResult("Object 1"),
		api.CreateStringResult("item1"),
		api.CreateStringResult("Object 3"),
		api.CreateStringResult("item3"),
	}

	assert.Equal(suite.T(), resultList, sortResult)

	objectItem2, err := client.Get("object_item2")
	assert.Nil(suite.T(), err)
	assert.Equal(suite.T(), "Object 2", objectItem2.Value())

	objectItem1, err := client.Get("object_item1")
	assert.Nil(suite.T(), err)
	assert.Equal(suite.T(), "Object 1", objectItem1.Value())

	objectItem3, err := client.Get("object_item3")
	assert.Nil(suite.T(), err)
	assert.Equal(suite.T(), "Object 3", objectItem3.Value())

	assert.Equal(suite.T(), "item2", sortResult[1].Value())
	assert.Equal(suite.T(), "item1", sortResult[3].Value())
	assert.Equal(suite.T(), "item3", sortResult[5].Value())
}

func (suite *GlideTestSuite) TestInfoStandalone() {
	DEFAULT_INFO_SECTIONS := []string{
		"Server",
		"Clients",
		"Memory",
		"Persistence",
		"Stats",
		"Replication",
		"CPU",
		"Modules",
		"Errorstats",
		"Cluster",
		"Keyspace",
	}

	client := suite.defaultClient()
	t := suite.T()

	// info without options
	info, err := client.Info()
	assert.NoError(t, err)
	for _, section := range DEFAULT_INFO_SECTIONS {
		assert.Contains(t, info, "# "+section, "Section "+section+" is missing")
	}

	// info with option or with multiple options
	sections := []options.Section{options.Cpu}
	if suite.serverVersion >= "7.0.0" {
		sections = append(sections, options.Memory)
	}
	info, err = client.InfoWithOptions(options.InfoOptions{Sections: sections})
	assert.NoError(t, err)
	for _, section := range sections {
		assert.Contains(t, strings.ToLower(info), strings.ToLower("# "+string(section)), "Section "+section+" is missing")
	}
}

func (suite *GlideTestSuite) TestDBSize() {
	client := suite.defaultClient()
	result, err := client.DBSize()
	assert.Nil(suite.T(), err)
	assert.Greater(suite.T(), result, int64(0))
}

func (suite *GlideTestSuite) TestPing_NoArgument() {
	client := suite.defaultClient()

	result, err := client.Ping()
	assert.Nil(suite.T(), err)
	assert.Equal(suite.T(), "PONG", result)
}

func (suite *GlideTestSuite) TestEcho() {
	client := suite.defaultClient()
	// Test 1: Check if Echo command return the message
	value := "Hello world"
	t := suite.T()
	resultEcho, err := client.Echo(value)
	assert.Nil(t, err)
	assert.Equal(t, value, resultEcho.Value())
}

func (suite *GlideTestSuite) TestPing_ClosedClient() {
	client := suite.defaultClient()
	client.Close()

	result, err := client.Ping()

	assert.NotNil(suite.T(), err)
	assert.Equal(suite.T(), "", result)
	assert.IsType(suite.T(), &errors.ClosingError{}, err)
}

func (suite *GlideTestSuite) TestPingWithOptions_WithMessage() {
	client := suite.defaultClient()
	options := options.PingOptions{
		Message: "hello",
	}

	result, err := client.PingWithOptions(options)
	assert.Nil(suite.T(), err)
	assert.Equal(suite.T(), "hello", result)
}

func (suite *GlideTestSuite) TestPingWithOptions_ClosedClient() {
	client := suite.defaultClient()
	client.Close()

	options := options.PingOptions{
		Message: "hello",
	}

	result, err := client.PingWithOptions(options)
	assert.NotNil(suite.T(), err)
	assert.Equal(suite.T(), "", result)
	assert.IsType(suite.T(), &errors.ClosingError{}, err)
}

func (suite *GlideTestSuite) TestTime_Success() {
	client := suite.defaultClient()
	results, err := client.Time()

	assert.Nil(suite.T(), err)
	assert.Len(suite.T(), results, 2)

	now := time.Now().Unix() - 1

	timestamp, err := strconv.ParseInt(results[0], 10, 64)
	assert.Nil(suite.T(), err)
	assert.Greater(suite.T(), timestamp, now)

	microseconds, err := strconv.ParseInt(results[1], 10, 64)
	assert.Nil(suite.T(), err)
	assert.Less(suite.T(), microseconds, int64(1000000))
}

func (suite *GlideTestSuite) TestTime_Error() {
	client := suite.defaultClient()

	// Disconnect the client or simulate an error condition
	client.Close()

	results, err := client.Time()

	assert.NotNil(suite.T(), err)
	assert.Nil(suite.T(), results)
	assert.IsType(suite.T(), &errors.ClosingError{}, err)
}

func (suite *GlideTestSuite) TestFlushAll() {
	client := suite.defaultClient()
	key1 := uuid.New().String()
	key2 := uuid.New().String()

	_, err := client.Set(key1, "value1")
	assert.Nil(suite.T(), err)
	_, err = client.Set(key2, "value2")
	assert.Nil(suite.T(), err)

	result, err := client.Get(key1)
	assert.Nil(suite.T(), err)
	assert.Equal(suite.T(), "value1", result.Value())

	response, err := client.FlushAll()
	assert.Nil(suite.T(), err)
	assert.Equal(suite.T(), "OK", response)

	result, err = client.Get(key1)
	assert.Nil(suite.T(), err)
	assert.Empty(suite.T(), result.Value())
}

func (suite *GlideTestSuite) TestFlushAll_Sync() {
	client := suite.defaultClient()
	key1 := uuid.New().String()
	key2 := uuid.New().String()

	_, err := client.Set(key1, "value1")
	assert.Nil(suite.T(), err)
	_, err = client.Set(key2, "value2")
	assert.Nil(suite.T(), err)

	result, err := client.Get(key1)
	assert.Nil(suite.T(), err)
	assert.Equal(suite.T(), "value1", result.Value())

	response, err := client.FlushAllWithOptions(options.SYNC)
	assert.Nil(suite.T(), err)
	assert.Equal(suite.T(), "OK", response)

	result, err = client.Get(key1)
	assert.Nil(suite.T(), err)
	assert.Empty(suite.T(), result.Value())
}

func (suite *GlideTestSuite) TestFlushAll_Async() {
	client := suite.defaultClient()
	key1 := uuid.New().String()
	key2 := uuid.New().String()

	_, err := client.Set(key1, "value1")
	assert.Nil(suite.T(), err)
	_, err = client.Set(key2, "value2")
	assert.Nil(suite.T(), err)

	response, err := client.FlushAllWithOptions(options.ASYNC)
	assert.Nil(suite.T(), err)
	assert.Equal(suite.T(), "OK", response)

	result, err := client.Get(key1)
	assert.Nil(suite.T(), err)
	assert.Empty(suite.T(), result.Value())
}

func (suite *GlideTestSuite) TestFlushAll_ClosedClient() {
	client := suite.defaultClient()
	client.Close()

	response, err := client.FlushAllWithOptions(options.SYNC)
	assert.NotNil(suite.T(), err)
	assert.Equal(suite.T(), "", response)
	assert.IsType(suite.T(), &errors.ClosingError{}, err)
}

func (suite *GlideTestSuite) TestFlushAll_MultipleFlush() {
	client := suite.defaultClient()
	key1 := uuid.New().String()

	response, err := client.FlushAllWithOptions(options.SYNC)
	assert.Nil(suite.T(), err)
	assert.Equal(suite.T(), "OK", response)

	_, err = client.Set(key1, "value1")
	assert.Nil(suite.T(), err)

	response, err = client.FlushAllWithOptions(options.ASYNC)
	assert.Nil(suite.T(), err)
	assert.Equal(suite.T(), "OK", response)

	result, err := client.Get(key1)
	assert.Nil(suite.T(), err)
	assert.Empty(suite.T(), result.Value())
}

func (suite *GlideTestSuite) TestFlushDB() {
	client := suite.defaultClient()
	key1 := uuid.New().String()
	key2 := uuid.New().String()

	_, err := client.Set(key1, "value1")
	assert.Nil(suite.T(), err)
	_, err = client.Set(key2, "value2")
	assert.Nil(suite.T(), err)

	result, err := client.Get(key1)
	assert.Nil(suite.T(), err)
	assert.Equal(suite.T(), "value1", result.Value())

	response, err := client.FlushDB()
	assert.Nil(suite.T(), err)
	assert.Equal(suite.T(), "OK", response)

	result, err = client.Get(key1)
	assert.Nil(suite.T(), err)
	assert.Empty(suite.T(), result.Value())
}

func (suite *GlideTestSuite) TestFlushDBWithOptions_SYNC() {
	client := suite.defaultClient()

	key := uuid.New().String()
	_, err := client.Set(key, "value1")
	assert.NoError(suite.T(), err)

	result, err := client.FlushDBWithOptions(options.SYNC)
	assert.NoError(suite.T(), err)
	assert.NotEmpty(suite.T(), result)

	val, err := client.Get(key)
	assert.NoError(suite.T(), err)
	assert.Empty(suite.T(), val.Value())
}

func (suite *GlideTestSuite) TestFlushDBWithOptions_ASYNC() {
	client := suite.defaultClient()

	key := uuid.New().String()
	_, err := client.Set(key, "value1")
	assert.NoError(suite.T(), err)

	result, err := client.FlushDBWithOptions(options.ASYNC)
	assert.NoError(suite.T(), err)
	assert.NotEmpty(suite.T(), result)

	val, err := client.Get(key)
	assert.NoError(suite.T(), err)
	assert.Empty(suite.T(), val.Value())
}

func (suite *GlideTestSuite) TestFlushDBWithOptions_MultipleKeys() {
	client := suite.defaultClient()

	key1 := uuid.New().String()
	key2 := uuid.New().String()

	_, err := client.Set(key1, "value1")
	assert.NoError(suite.T(), err)
	_, err = client.Set(key2, "value2")
	assert.NoError(suite.T(), err)

	result, err := client.FlushDBWithOptions(options.SYNC)
	assert.NoError(suite.T(), err)
	assert.NotEmpty(suite.T(), result)

	val1, err := client.Get(key1)
	assert.NoError(suite.T(), err)
	assert.Empty(suite.T(), val1.Value())

	val2, err := client.Get(key2)
	assert.NoError(suite.T(), err)
	assert.Empty(suite.T(), val2.Value())
}

func (suite *GlideTestSuite) TestFlushDBWithOptions_ClosedClient() {
	client := suite.defaultClient()

	client.Close()

	result, err := client.FlushDBWithOptions(options.SYNC)
	assert.NotNil(suite.T(), err)
	assert.Equal(suite.T(), "", result)
	assert.IsType(suite.T(), &errors.ClosingError{}, err)
}

func (suite *GlideTestSuite) TestUpdateConnectionPasswordAuthNonValidPass() {
	// Create test client
	testClient := suite.defaultClient()
	defer testClient.Close()

	// Test empty password
	_, err := testClient.UpdateConnectionPassword("", true)
	assert.NotNil(suite.T(), err)
	assert.IsType(suite.T(), &errors.RequestError{}, err)

	// Test with no password parameter
	_, err = testClient.UpdateConnectionPassword("", true)
	assert.NotNil(suite.T(), err)
	assert.IsType(suite.T(), &errors.RequestError{}, err)
}

func (suite *GlideTestSuite) TestUpdateConnectionPassword_NoServerAuth() {
	// Create test client
	testClient := suite.defaultClient()
	defer testClient.Close()

	// Validate that we can use the client
	_, err := testClient.Info()
	assert.Nil(suite.T(), err)

	// Test immediate re-authentication fails when no server password is set
	pwd := uuid.NewString()
	_, err = testClient.UpdateConnectionPassword(pwd, true)
	assert.NotNil(suite.T(), err)
	assert.IsType(suite.T(), &errors.RequestError{}, err)
}

func (suite *GlideTestSuite) TestUpdateConnectionPassword_LongPassword() {
	// Create test client
	testClient := suite.defaultClient()
	defer testClient.Close()

	// Generate long random password (1000 chars)
	const letters = "abcdefghijklmnopqrstuvwxyzABCDEFGHIJKLMNOPQRSTUVWXYZ"
	pwd := make([]byte, 1000)
	for i := range pwd {
		pwd[i] = letters[rand.Intn(len(letters))]
	}

	// Validate that we can use the client
	_, err := testClient.Info()
	assert.NoError(suite.T(), err)

	// Test replacing connection password with a long password string
	_, err = testClient.UpdateConnectionPassword(string(pwd), false)
	assert.NoError(suite.T(), err)
}

func (suite *GlideTestSuite) TestUpdateConnectionPassword_ImmediateAuthWrongPassword() {
	// Create admin client
	adminClient := suite.defaultClient()
	defer adminClient.Close()

	// Create test client
	testClient := suite.defaultClient()
	defer testClient.Close()

	pwd := uuid.NewString()
	notThePwd := uuid.NewString()

	// Validate that we can use the client
	_, err := testClient.Info()
	assert.Nil(suite.T(), err)

	// Set the password to something else
	_, err = adminClient.ConfigSet(map[string]string{"requirepass": notThePwd})
	assert.Nil(suite.T(), err)

	// Test that re-authentication fails when using wrong password
	_, err = testClient.UpdateConnectionPassword(pwd, true)
	assert.NotNil(suite.T(), err)
	assert.IsType(suite.T(), &errors.RequestError{}, err)

	// But using correct password returns OK
	_, err = testClient.UpdateConnectionPassword(notThePwd, true)
	assert.NoError(suite.T(), err)

	// Cleanup: Reset password
	_, err = adminClient.ConfigSet(map[string]string{"requirepass": ""})
	assert.NoError(suite.T(), err)
}

<<<<<<< HEAD
func (suite *GlideTestSuite) TestClientGetSetName() {
	client := suite.defaultClient()
	t := suite.T()

	suite.verifyOK(client.ClientSetName("ConnectionName"))
	result, err := client.ClientGetName()
	assert.Nil(t, err)
	assert.Equal(t, result, "ConnectionName")
=======
func (suite *GlideTestSuite) TestLolwutWithOptions_WithVersion() {
	client := suite.defaultClient()
	options := options.NewLolwutOptions(8)
	res, err := client.LolwutWithOptions(*options)
	assert.NoError(suite.T(), err)
	assert.Contains(suite.T(), res, "Redis ver.")
}

func (suite *GlideTestSuite) TestLolwutWithOptions_WithVersionAndArgs() {
	client := suite.defaultClient()
	opts := options.NewLolwutOptions(8).SetArgs([]int{10, 20})
	res, err := client.LolwutWithOptions(*opts)
	assert.NoError(suite.T(), err)
	assert.Contains(suite.T(), res, "Redis ver.")
}

func (suite *GlideTestSuite) TestLolwutWithOptions_EmptyArgs() {
	client := suite.defaultClient()
	opts := options.NewLolwutOptions(6).SetArgs([]int{})
	res, err := client.LolwutWithOptions(*opts)
	assert.NoError(suite.T(), err)
	assert.Contains(suite.T(), res, "Redis ver.")
>>>>>>> ba08ade9
}<|MERGE_RESOLUTION|>--- conflicted
+++ resolved
@@ -790,7 +790,30 @@
 	assert.NoError(suite.T(), err)
 }
 
-<<<<<<< HEAD
+func (suite *GlideTestSuite) TestLolwutWithOptions_WithVersion() {
+	client := suite.defaultClient()
+	options := options.NewLolwutOptions(8)
+	res, err := client.LolwutWithOptions(*options)
+	assert.NoError(suite.T(), err)
+	assert.Contains(suite.T(), res, "Redis ver.")
+}
+
+func (suite *GlideTestSuite) TestLolwutWithOptions_WithVersionAndArgs() {
+	client := suite.defaultClient()
+	opts := options.NewLolwutOptions(8).SetArgs([]int{10, 20})
+	res, err := client.LolwutWithOptions(*opts)
+	assert.NoError(suite.T(), err)
+	assert.Contains(suite.T(), res, "Redis ver.")
+}
+
+func (suite *GlideTestSuite) TestLolwutWithOptions_EmptyArgs() {
+	client := suite.defaultClient()
+	opts := options.NewLolwutOptions(6).SetArgs([]int{})
+	res, err := client.LolwutWithOptions(*opts)
+	assert.NoError(suite.T(), err)
+	assert.Contains(suite.T(), res, "Redis ver.")
+}
+
 func (suite *GlideTestSuite) TestClientGetSetName() {
 	client := suite.defaultClient()
 	t := suite.T()
@@ -799,28 +822,4 @@
 	result, err := client.ClientGetName()
 	assert.Nil(t, err)
 	assert.Equal(t, result, "ConnectionName")
-=======
-func (suite *GlideTestSuite) TestLolwutWithOptions_WithVersion() {
-	client := suite.defaultClient()
-	options := options.NewLolwutOptions(8)
-	res, err := client.LolwutWithOptions(*options)
-	assert.NoError(suite.T(), err)
-	assert.Contains(suite.T(), res, "Redis ver.")
-}
-
-func (suite *GlideTestSuite) TestLolwutWithOptions_WithVersionAndArgs() {
-	client := suite.defaultClient()
-	opts := options.NewLolwutOptions(8).SetArgs([]int{10, 20})
-	res, err := client.LolwutWithOptions(*opts)
-	assert.NoError(suite.T(), err)
-	assert.Contains(suite.T(), res, "Redis ver.")
-}
-
-func (suite *GlideTestSuite) TestLolwutWithOptions_EmptyArgs() {
-	client := suite.defaultClient()
-	opts := options.NewLolwutOptions(6).SetArgs([]int{})
-	res, err := client.LolwutWithOptions(*opts)
-	assert.NoError(suite.T(), err)
-	assert.Contains(suite.T(), res, "Redis ver.")
->>>>>>> ba08ade9
 }