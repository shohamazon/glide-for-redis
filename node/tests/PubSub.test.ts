--- conflicted
+++ resolved
@@ -82,22 +82,6 @@
         cmeCluster = _cmeCluster;
     }, 40000);
     afterEach(async () => {
-<<<<<<< HEAD
-        await Promise.all([
-            cmdCluster
-                ? flushAndCloseClient(false, cmdCluster.getAddresses())
-                : Promise.resolve(),
-            cmeCluster
-                ? flushAndCloseClient(true, cmeCluster.getAddresses())
-                : Promise.resolve(),
-        ]);
-    });
-    afterAll(async () => {
-        await Promise.all([
-            cmdCluster ? cmdCluster.close() : Promise.resolve(),
-            cmeCluster ? cmeCluster.close() : Promise.resolve(),
-        ]);
-=======
         if (cmdCluster) {
             await flushAndCloseClient(false, cmdCluster.getAddresses());
         }
@@ -114,7 +98,6 @@
         if (cmeCluster) {
             await cmeCluster.close();
         }
->>>>>>> 031dfe56
     });
 
     async function createClients(
