# Valkey GLIDE

Valkey General Language Independent Driver for the Enterprise (GLIDE), is an open-source Valkey client library. Valkey GLIDE is one of the official client libraries for Valkey, and it supports all Valkey commands. Valkey GLIDE supports Valkey 7.2 and above, and Redis open-source 6.2, 7.0 and 7.2. Application programmers use Valkey GLIDE to safely and reliably connect their applications to Valkey- and Redis OSS- compatible services. Valkey GLIDE is designed for reliability, optimized performance, and high-availability, for Valkey and Redis OSS based applications. It is sponsored and supported by AWS, and is pre-configured with best practices learned from over a decade of operating Redis OSS-compatible services used by hundreds of thousands of customers. To help ensure consistency in application development and operations, Valkey GLIDE is implemented using a core driver framework, written in Rust, with language specific extensions. This design ensures consistency in features across languages and reduces overall complexity.

## Supported Engine Versions

Refer to the [Supported Engine Versions table](https://github.com/valkey-io/valkey-glide/blob/main/README.md#supported-engine-versions) for details.

# Getting Started - Node Wrapper

## System Requirements

The release of Valkey GLIDE was tested on the following platforms:

Linux:

-   Ubuntu 22.04.1 (x86_64 and aarch64)
-   Amazon Linux 2023 (AL2023) (x86_64)

macOS:

<<<<<<< HEAD
-   macOS (12.7 and latest) (Apple silicon/aarch_64 and Intel/x86_64)
=======
-   macOS 14.7 (Apple silicon/aarch_64)
>>>>>>> 031dfe56

Alpine:

-   node:alpine (default on aarch64 and x86_64)

## NodeJS supported version

Node.js 16.20 or higher.

## Documentation

Visit our [wiki](https://github.com/valkey-io/valkey-glide/wiki/NodeJS-wrapper) for examples and further details on TLS, Read strategy, Timeouts and various other configurations.

### Building & Testing

Development instructions for local building & testing the package are in the [DEVELOPER.md](https://github.com/valkey-io/valkey-glide/blob/main/node/DEVELOPER.md#build-from-source) file.

## Basic Examples

#### Standalone Mode:

```typescript
import { GlideClient, GlideClusterClient, Logger } from "@valkey/valkey-glide";
// When Valkey is in standalone mode, add address of the primary node, and any replicas you'd like to be able to read from.
const addresses = [
    {
        host: "localhost",
        port: 6379,
    },
];
// Check `GlideClientConfiguration/GlideClusterClientConfiguration` for additional options.
const client = await GlideClient.createClient({
    addresses: addresses,
    // if the server uses TLS, you'll need to enable it. Otherwise, the connection attempt will time out silently.
    // useTLS: true,
    clientName: "test_standalone_client",
});
// The empty array signifies that there are no additional arguments.
const pong = await client.customCommand(["PING"]);
console.log(pong);
const set_response = await client.set("foo", "bar");
console.log(`Set response is = ${set_response}`);
const get_response = await client.get("foo");
console.log(`Get response is = ${get_response}`);
```

#### Cluster Mode:

```typescript
import { GlideClient, GlideClusterClient, Logger } from "@valkey/valkey-glide";
// When Valkey is in cluster mode, add address of any nodes, and the client will find all nodes in the cluster.
const addresses = [
    {
        host: "localhost",
        port: 6379,
    },
];
// Check `GlideClientConfiguration/GlideClusterClientConfiguration` for additional options.
const client = await GlideClusterClient.createClient({
    addresses: addresses,
    // if the cluster nodes use TLS, you'll need to enable it. Otherwise the connection attempt will time out silently.
    // useTLS: true,
    clientName: "test_cluster_client",
});
// The empty array signifies that there are no additional arguments.
const pong = await client.customCommand(["PING"], { route: "randomNode" });
console.log(pong);
const set_response = await client.set("foo", "bar");
console.log(`Set response is = ${set_response}`);
const get_response = await client.get("foo");
console.log(`Get response is = ${get_response}`);
client.close();
```

### Supported platforms

Currently, the package is tested on:

| Operation systems | C lib                | Architecture      |
| ----------------- | -------------------- | ----------------- |
| `Linux`           | `glibc`, `musl libc` | `x86_64`, `arm64` |
| `macOS`           | `Darwin`             | `arm64`           |<|MERGE_RESOLUTION|>--- conflicted
+++ resolved
@@ -19,11 +19,7 @@
 
 macOS:
 
-<<<<<<< HEAD
--   macOS (12.7 and latest) (Apple silicon/aarch_64 and Intel/x86_64)
-=======
 -   macOS 14.7 (Apple silicon/aarch_64)
->>>>>>> 031dfe56
 
 Alpine:
 
