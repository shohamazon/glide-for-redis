// Copyright Valkey GLIDE Project Contributors - SPDX Identifier: Apache-2.0

#![cfg(feature = "socket-layer")]
use glide_core::*;
use rsevents::{Awaitable, EventState, ManualResetEvent};
use std::io::prelude::*;
use std::sync::{Arc, Mutex};
use std::{os::unix::net::UnixStream, thread};
mod utilities;
use integer_encoding::VarInt;
use utilities::cluster::*;
use utilities::*;

/// Response header length approximation, including the length of the message and the callback index
const APPROX_RESP_HEADER_LEN: usize = 3;
const KEY_LENGTH: usize = 6;
const REQUEST_TIMEOUT_MS: u32 = 1000;

#[cfg(test)]
mod socket_listener {
    use crate::utilities::mocks::{Mock, ServerMock};

    use super::*;
    use command_request::{CommandRequest, Pipeline, RequestType};
    use glide_core::command_request::command::{Args, ArgsArray};
    use glide_core::command_request::{Command, Transaction};
    use glide_core::response::{response, ConstantResponse, Response};
    use glide_core::scripts_container::add_script;
    use protobuf::{EnumOrUnknown, Message};
    use redis::{Cmd, ConnectionAddr, FromRedisValue, Value};
    use rstest::rstest;
    use std::mem::size_of;
    use tokio::{net::UnixListener, runtime::Builder};

    /// An enum representing the values of the request type field for testing purposes
    #[derive(PartialEq, Eq, Debug)]
    pub enum ResponseType {
        /// Type of a response that returns a null.
        Null = 0,
        /// Type of a response that returns a redis value, and not an error.
        Value = 1,
        /// Type of response containing an error that impacts a single request.
        RequestError = 2,
        /// Type of response containing an error causes the connection to close.
        ClosingError = 3,
    }

    enum RedisType {
        Cluster,
        Standalone,
    }

    #[derive(Copy, Clone)]
    enum Tls {
        NoTls,
        UseTls,
    }

    impl Tls {
        fn to_bool(self) -> bool {
            matches!(self, Tls::UseTls)
        }
    }

    enum TestServer {
        Shared,
        Unique,
    }

    struct ServerTestBasics {
        server: Option<RedisServer>,
        socket: UnixStream,
    }

    struct ServerTestBasicsWithMock {
        server_mock: ServerMock,
        socket: UnixStream,
    }

    struct ClusterTestBasics {
        _cluster: Option<RedisCluster>,
        socket: UnixStream,
    }

    struct TestBasics {
        server: BackingServer,
        socket: UnixStream,
    }

    struct CommandComponents {
        args: Vec<bytes::Bytes>,
        request_type: EnumOrUnknown<RequestType>,
        args_pointer: bool,
    }

    fn pointer_to_value(pointer: u64) -> Box<Value> {
        let pointer = pointer as *mut Value;
        unsafe { Box::from_raw(pointer) }
    }

    fn assert_value(pointer: u64, expected_value: Option<Value>) {
        let received_value = pointer_to_value(pointer);
        assert!(expected_value.is_some());
        assert_eq!(*received_value, expected_value.unwrap());
    }

    fn decode_response(buffer: &[u8], cursor: usize, message_length: usize) -> Response {
        let header_end = cursor;
        match Response::parse_from_bytes(&buffer[header_end..header_end + message_length]) {
            Ok(res) => res,
            Err(err) => {
                panic!(
                    "Error decoding protocol message\r\n|── Protobuf error was: {:?}",
                    err.to_string()
                );
            }
        }
    }

    fn get_response(buffer: &mut Vec<u8>, socket: Option<&mut UnixStream>) -> Response {
        if let Some(socket) = socket {
            let _size = read_from_socket(buffer, socket);
        }
        let (message_length, header_bytes) = parse_header(buffer);
        decode_response(buffer, header_bytes, message_length as usize)
    }

    fn assert_null_response(buffer: &mut Vec<u8>, socket: &mut UnixStream, expected_callback: u32) {
        assert_response(
            buffer,
            Some(socket),
            expected_callback,
            None,
            ResponseType::Null,
        );
    }

    fn assert_ok_response(buffer: &mut Vec<u8>, socket: &mut UnixStream, expected_callback: u32) {
        assert_response(
            buffer,
            Some(socket),
            expected_callback,
            Some(Value::Okay),
            ResponseType::Value,
        );
    }

    fn assert_error_response(
        buffer: &mut Vec<u8>,
        socket: &mut UnixStream,
        expected_callback: u32,
        error_type: ResponseType,
    ) -> Response {
        assert_response(buffer, Some(socket), expected_callback, None, error_type)
    }

    fn assert_value_response(
        buffer: &mut Vec<u8>,
        socket: Option<&mut UnixStream>,
        expected_callback: u32,
        value: Value,
    ) -> Response {
        assert_response(
            buffer,
            socket,
            expected_callback,
            Some(value),
            ResponseType::Value,
        )
    }

    fn read_from_socket(buffer: &mut Vec<u8>, socket: &mut UnixStream) -> usize {
        buffer.resize(300, 0_u8);
        socket.read(buffer).unwrap()
    }

    fn assert_response(
        buffer: &mut Vec<u8>,
        socket: Option<&mut UnixStream>,
        expected_callback: u32,
        expected_value: Option<Value>,
        expected_response_type: ResponseType,
    ) -> Response {
        let response = get_response(buffer, socket);

        println!("Received response: {:?}", response);
        assert_eq!(response.callback_idx, expected_callback);
        match response.value {
            Some(response::Value::RespPointer(pointer)) => {
                assert_value(pointer, expected_value);
            }
            Some(response::Value::ClosingError(ref _err)) => {
                assert_eq!(
                    expected_response_type,
                    ResponseType::ClosingError,
                    "Received {response:?}",
                );
            }
            Some(response::Value::RequestError(ref _err)) => {
                assert_eq!(
                    expected_response_type,
                    ResponseType::RequestError,
                    "Received {response:?}",
                );
            }
            Some(response::Value::ConstantResponse(enum_value)) => {
                let enum_value = enum_value.unwrap();
                if enum_value == ConstantResponse::OK {
                    assert_eq!(
                        expected_value.unwrap(),
                        Value::Okay,
                        "Received {response:?}"
                    );
                } else {
                    unreachable!()
                }
            }
            Some(_) => unreachable!(),
            None => {
                assert!(expected_value.is_none(), "Expected {expected_value:?}",);
            }
        };
        response
    }

    fn write_header(buffer: &mut Vec<u8>, length: u32) {
        let required_space = u32::required_space(length);
        let new_len = buffer.len() + required_space;
        buffer.resize(new_len, 0_u8);
        u32::encode_var(length, &mut buffer[new_len - required_space..]);
    }

    fn write_message(buffer: &mut Vec<u8>, request: impl Message) {
        let message_length = request.compute_size() as u32;

        write_header(buffer, message_length);
        let _res = buffer.write_all(&request.write_to_bytes().unwrap());
    }

    fn get_command(components: CommandComponents) -> Command {
        let mut command = Command::new();
        command.request_type = components.request_type;
        if components.args_pointer {
            command.args = Some(Args::ArgsVecPointer(Box::leak(Box::new(components.args))
                as *mut Vec<bytes::Bytes>
                as u64));
        } else {
            let mut args_array = ArgsArray::new();
            args_array.args.clone_from(&components.args);
            command.args = Some(Args::ArgsArray(args_array));
        }
        command
    }

    fn get_command_request(
        callback_index: u32,
        args: Vec<bytes::Bytes>,
        request_type: EnumOrUnknown<RequestType>,
        args_pointer: bool,
    ) -> CommandRequest {
        let mut request = CommandRequest::new();
        request.callback_idx = callback_index;

        request.command = Some(command_request::command_request::Command::SingleCommand(
            get_command(CommandComponents {
                args,
                request_type,
                args_pointer,
            }),
        ));
        request
    }

    fn write_request(buffer: &mut Vec<u8>, socket: &mut UnixStream, request: CommandRequest) {
        write_message(buffer, request);
        socket.write_all(buffer).unwrap();
    }

    fn write_command_request(
        buffer: &mut Vec<u8>,
        socket: &mut UnixStream,
        callback_index: u32,
        args: Vec<bytes::Bytes>,
        request_type: EnumOrUnknown<RequestType>,
        args_pointer: bool,
    ) {
        let request = get_command_request(callback_index, args, request_type, args_pointer);

        write_request(buffer, socket, request);
    }

    fn write_transaction_request(
        buffer: &mut Vec<u8>,
        socket: &mut UnixStream,
        callback_index: u32,
        commands_components: Vec<CommandComponents>,
    ) {
        let mut request = CommandRequest::new();
        request.callback_idx = callback_index;
        let mut transaction = Transaction::new();
        transaction.commands.reserve(commands_components.len());

        for components in commands_components {
            transaction.commands.push(get_command(components));
        }

        request.command = Some(command_request::command_request::Command::Transaction(
            transaction,
        ));

        write_request(buffer, socket, request);
    }

    fn write_pipeline_request(
        buffer: &mut Vec<u8>,
        socket: &mut UnixStream,
        callback_index: u32,
        commands_components: Vec<CommandComponents>,
    ) {
        let mut request = CommandRequest::new();
        request.callback_idx = callback_index;
        let mut pipeline = Pipeline::new();
        pipeline.commands.reserve(commands_components.len());

        for components in commands_components {
            pipeline.commands.push(get_command(components));
        }

        request.command = Some(command_request::command_request::Command::Pipeline(
            pipeline,
        ));

        write_request(buffer, socket, request);
    }

    fn write_get(
        buffer: &mut Vec<u8>,
        socket: &mut UnixStream,
        callback_index: u32,
        key: &str,
        args_pointer: bool,
    ) {
        write_command_request(
            buffer,
            socket,
            callback_index,
            vec![key.to_string().into()],
            RequestType::Get.into(),
            args_pointer,
        )
    }

    fn write_set(
        buffer: &mut Vec<u8>,
        socket: &mut UnixStream,
        callback_index: u32,
        key: &str,
        value: String,
        args_pointer: bool,
    ) {
        write_command_request(
            buffer,
            socket,
            callback_index,
            vec![key.to_string().into(), value.into()],
            RequestType::Set.into(),
            args_pointer,
        )
    }

    fn write_blpop(
        buffer: &mut Vec<u8>,
        socket: &mut UnixStream,
        callback_index: u32,
        key: &str,
        timeout: u32,
    ) {
        write_command_request(
            buffer,
            socket,
            callback_index,
            vec![key.to_string().into(), timeout.to_string().into()],
            RequestType::BLPop.into(),
            false,
        )
    }

    fn parse_header(buffer: &[u8]) -> (u32, usize) {
        u32::decode_var(buffer).unwrap()
    }

    fn connect_to_redis(
        addresses: &[ConnectionAddr],
        socket: &UnixStream,
        use_tls: Tls,
        cluster_mode: ClusterMode,
    ) {
        // Send the server address
        const CALLBACK_INDEX: u32 = 0;
        let connection_request = create_connection_request(
            addresses,
            &TestConfiguration {
                use_tls: use_tls.to_bool(),
                cluster_mode,
                request_timeout: Some(REQUEST_TIMEOUT_MS),
                ..Default::default()
            },
        );
        let approx_message_length =
            APPROX_RESP_HEADER_LEN + connection_request.compute_size() as usize;
        let mut buffer = Vec::with_capacity(approx_message_length);
        write_message(&mut buffer, connection_request);
        let mut socket = socket.try_clone().unwrap();
        socket.write_all(&buffer).unwrap();
        assert_ok_response(&mut buffer, &mut socket, CALLBACK_INDEX);
    }

    fn setup_socket(
        use_tls: Tls,
        socket_path: Option<String>,
        addresses: &[ConnectionAddr],
        cluster_mode: ClusterMode,
    ) -> UnixStream {
        let socket_listener_state: Arc<ManualResetEvent> =
            Arc::new(ManualResetEvent::new(EventState::Unset));
        let cloned_state = socket_listener_state.clone();
        let path_arc = Arc::new(std::sync::Mutex::new(None));
        let path_arc_clone = Arc::clone(&path_arc);
        socket_listener::start_socket_listener_internal(
            move |res| {
                let path: String = res.expect("Failed to initialize the socket listener");
                let mut path_arc_clone = path_arc_clone.lock().unwrap();
                *path_arc_clone = Some(path);
                cloned_state.set();
            },
            socket_path,
        );
        socket_listener_state.wait();
        let path = path_arc.lock().unwrap();
        let path = path.as_ref().expect("Didn't get any socket path");
        let socket = std::os::unix::net::UnixStream::connect(path).unwrap();
        connect_to_redis(addresses, &socket, use_tls, cluster_mode);
        socket
    }

    fn setup_mocked_test_basics(socket_path: Option<String>) -> ServerTestBasicsWithMock {
        let mut responses = std::collections::HashMap::new();
        responses.insert(
            "*2\r\n$4\r\nINFO\r\n$11\r\nREPLICATION\r\n".to_string(),
            Value::BulkString(b"role:master\r\nconnected_slaves:0\r\n".to_vec()),
        );
        let server_mock = ServerMock::new(responses);
        let addresses = server_mock.get_addresses();
        let socket = setup_socket(
            Tls::NoTls,
            socket_path,
            addresses.as_slice(),
            ClusterMode::Disabled,
        );
        ServerTestBasicsWithMock {
            server_mock,
            socket,
        }
    }

    fn setup_server_test_basics_with_server_and_socket_path(
        use_tls: Tls,
        socket_path: Option<String>,
        server: Option<RedisServer>,
    ) -> ServerTestBasics {
        let address = server
            .as_ref()
            .map(|server| server.get_client_addr())
            .unwrap_or(get_shared_server_address(use_tls.to_bool()));
        let socket = setup_socket(use_tls, socket_path, &[address], ClusterMode::Disabled);
        ServerTestBasics { server, socket }
    }

    fn setup_test_basics_with_socket_path(
        use_tls: Tls,
        socket_path: Option<String>,
        shared_server: TestServer,
    ) -> ServerTestBasics {
        let server = match shared_server {
            TestServer::Shared => None,
            TestServer::Unique => Some(RedisServer::new(ServerType::Tcp {
                tls: use_tls.to_bool(),
            })),
        };
        setup_server_test_basics_with_server_and_socket_path(use_tls, socket_path, server)
    }

    fn setup_server_test_basics(use_tls: Tls, shared_server: TestServer) -> ServerTestBasics {
        setup_test_basics_with_socket_path(use_tls, None, shared_server)
    }

    fn setup_test_basics(
        use_tls: Tls,
        shared_server: TestServer,
        redis_type: RedisType,
    ) -> TestBasics {
        match redis_type {
            RedisType::Cluster => {
                let cluster = setup_cluster_test_basics(use_tls, shared_server);
                TestBasics {
                    server: BackingServer::Cluster(cluster._cluster),
                    socket: cluster.socket,
                }
            }
            RedisType::Standalone => {
                let server = setup_server_test_basics(use_tls, shared_server);
                TestBasics {
                    server: BackingServer::Standalone(server.server),
                    socket: server.socket,
                }
            }
        }
    }

    fn setup_cluster_test_basics(use_tls: Tls, shared_cluster: TestServer) -> ClusterTestBasics {
        let cluster = match shared_cluster {
            TestServer::Shared => None,
            TestServer::Unique => Some(RedisCluster::new(use_tls.to_bool(), &None, None, None)),
        };
        let socket = setup_socket(
            use_tls,
            None,
            &cluster
                .as_ref()
                .map(|cluster| cluster.get_server_addresses())
                .unwrap_or(get_shared_cluster_addresses(use_tls.to_bool())),
            ClusterMode::Enabled,
        );
        ClusterTestBasics {
            _cluster: cluster,
            socket,
        }
    }

    #[rstest]
    #[timeout(SHORT_STANDALONE_TEST_TIMEOUT)]
    fn test_working_after_socket_listener_was_dropped() {
        let socket_path = get_socket_path_from_name(format!(
            "{}_test_working_after_socket_listener_was_dropped",
            std::process::id()
        ));
        close_socket(&socket_path);
        // create a socket listener and drop it, to simulate a panic in a previous iteration.
        Builder::new_current_thread()
            .enable_all()
            .build()
            .unwrap()
            .block_on(async {
                let _ = UnixListener::bind(socket_path.clone()).unwrap();
                // UDS sockets require explicit removal of the socket file
                close_socket(&socket_path);
            });

        const CALLBACK_INDEX: u32 = 99;
        let mut test_basics = setup_test_basics_with_socket_path(
            Tls::NoTls,
            Some(socket_path.clone()),
            TestServer::Shared,
        );
        let key = generate_random_string(KEY_LENGTH);
        let approx_message_length = key.len() + APPROX_RESP_HEADER_LEN;
        let mut buffer = Vec::with_capacity(approx_message_length);
        write_get(
            &mut buffer,
            &mut test_basics.socket,
            CALLBACK_INDEX,
            key.as_str(),
            false,
        );

        assert_null_response(&mut buffer, &mut test_basics.socket, CALLBACK_INDEX);
        close_socket(&socket_path);
    }

    #[rstest]
    #[timeout(SHORT_STANDALONE_TEST_TIMEOUT)]
    fn test_multiple_listeners_competing_for_the_socket() {
        let socket_path = get_socket_path_from_name(format!(
            "{}_test_multiple_listeners_competing_for_the_socket",
            std::process::id()
        ));
        close_socket(&socket_path);
        let server = Arc::new(RedisServer::new(ServerType::Tcp { tls: false }));

        thread::scope(|scope| {
            for i in 0..20 {
                thread::Builder::new()
                    .name(format!("test-{i}"))
                    .spawn_scoped(scope, || {
                        const CALLBACK_INDEX: u32 = 99;
                        let address = server.get_client_addr();
                        let mut socket = setup_socket(
                            Tls::NoTls,
                            Some(socket_path.clone()),
                            &[address],
                            ClusterMode::Disabled,
                        );
                        let key = generate_random_string(KEY_LENGTH);
                        let approx_message_length = key.len() + APPROX_RESP_HEADER_LEN;
                        let mut buffer = Vec::with_capacity(approx_message_length);
                        write_get(
                            &mut buffer,
                            &mut socket,
                            CALLBACK_INDEX,
                            key.as_str(),
                            false,
                        );

                        assert_null_response(&mut buffer, &mut socket, CALLBACK_INDEX);
                    })
                    .unwrap();
            }
        });
        close_socket(&socket_path);
    }

    #[rstest]
    #[serial_test::serial]
    #[timeout(SHORT_CLUSTER_TEST_TIMEOUT)]
    fn test_socket_set_and_get(
        #[values((false, Tls::NoTls), (true, Tls::NoTls), (false, Tls::UseTls))]
        use_arg_pointer_and_tls: (bool, Tls),
        #[values(RedisType::Cluster, RedisType::Standalone)] use_cluster: RedisType,
    ) {
        let args_pointer = use_arg_pointer_and_tls.0;
        let use_tls = use_arg_pointer_and_tls.1;
        let mut test_basics = setup_test_basics(use_tls, TestServer::Shared, use_cluster);

        const CALLBACK1_INDEX: u32 = 100;
        const CALLBACK2_INDEX: u32 = 101;
        const VALUE_LENGTH: usize = 10;
        let key = generate_random_string(KEY_LENGTH);
        let value = generate_random_string(VALUE_LENGTH);
        // Send a set request
        let approx_message_length = VALUE_LENGTH + key.len() + APPROX_RESP_HEADER_LEN;
        let mut buffer = Vec::with_capacity(approx_message_length);
        write_set(
            &mut buffer,
            &mut test_basics.socket,
            CALLBACK1_INDEX,
            key.as_str(),
            value.clone(),
            args_pointer,
        );

        assert_ok_response(&mut buffer, &mut test_basics.socket, CALLBACK1_INDEX);

        buffer.clear();
        write_get(
            &mut buffer,
            &mut test_basics.socket,
            CALLBACK2_INDEX,
            key.as_str(),
            args_pointer,
        );
        assert_value_response(
            &mut buffer,
            Some(&mut test_basics.socket),
            CALLBACK2_INDEX,
            Value::BulkString(value.into_bytes()),
        );
    }

    #[rstest]
    #[serial_test::serial]
    #[timeout(SHORT_CLUSTER_TEST_TIMEOUT)]
    fn test_socket_pass_custom_command(
        #[values(false, true)] args_pointer: bool,
        #[values(RedisType::Cluster, RedisType::Standalone)] use_cluster: RedisType,
    ) {
        let mut test_basics = setup_test_basics(Tls::NoTls, TestServer::Shared, use_cluster);

        const CALLBACK1_INDEX: u32 = 100;
        const CALLBACK2_INDEX: u32 = 101;
        const VALUE_LENGTH: usize = 10;
        let key = generate_random_string(KEY_LENGTH);
        let value = generate_random_string(VALUE_LENGTH);
        // Send a set request
        let approx_message_length = VALUE_LENGTH + key.len() + APPROX_RESP_HEADER_LEN;
        let mut buffer = Vec::with_capacity(approx_message_length);
        write_command_request(
            &mut buffer,
            &mut test_basics.socket,
            CALLBACK1_INDEX,
            vec![
                "SET".to_string().into(),
                key.to_string().into(),
                value.clone().into(),
            ],
            RequestType::CustomCommand.into(),
            args_pointer,
        );

        assert_ok_response(&mut buffer, &mut test_basics.socket, CALLBACK1_INDEX);

        buffer.clear();
        write_command_request(
            &mut buffer,
            &mut test_basics.socket,
            CALLBACK2_INDEX,
            vec!["GET".to_string().into(), key.into()],
            RequestType::CustomCommand.into(),
            args_pointer,
        );

        assert_value_response(
            &mut buffer,
            Some(&mut test_basics.socket),
            CALLBACK2_INDEX,
            Value::BulkString(value.into_bytes()),
        );
    }

    #[rstest]
    #[timeout(SHORT_CLUSTER_TEST_TIMEOUT)]
    fn test_socket_pass_manual_route_to_all_primaries() {
        let mut test_basics = setup_cluster_test_basics(Tls::NoTls, TestServer::Shared);

        const CALLBACK1_INDEX: u32 = 100;
        let approx_message_length = 4 + APPROX_RESP_HEADER_LEN;
        let mut buffer = Vec::with_capacity(approx_message_length);
        let mut request = get_command_request(
            CALLBACK1_INDEX,
            vec!["ECHO".to_string().into(), "foo".to_string().into()],
            RequestType::CustomCommand.into(),
            false,
        );
        let mut routes = command_request::Routes::default();
        routes.set_simple_routes(command_request::SimpleRoutes::AllPrimaries);
        request.route = Some(routes).into();
        write_request(&mut buffer, &mut test_basics.socket, request);

        let response = get_response(&mut buffer, Some(&mut test_basics.socket));

        assert_eq!(response.callback_idx, CALLBACK1_INDEX);
        let Some(response::Value::RespPointer(pointer)) = response.value else {
            panic!("Unexpected response {:?}", response.value);
        };
        let received_value = pointer_to_value(pointer);
        let Value::Map(values) = *received_value else {
            panic!("Unexpected value {:?}", received_value);
        };
        assert_eq!(values.len(), 3);
        for i in 0..3 {
            assert_eq!(values.get(i).unwrap().1, Value::BulkString(b"foo".to_vec()));
        }
    }

    #[rstest]
    #[timeout(SHORT_CLUSTER_TEST_TIMEOUT)]
    fn test_socket_cluster_route_by_address_reaches_correct_node() {
        // returns the line that contains the word "myself", up to that point. This is done because the values after it might change with time.
        let clean_result = |value: String| {
            value
                .split('\n')
                .find(|line| line.contains("myself"))
                .and_then(|line| line.split_once("myself"))
                .unwrap()
                .0
                .to_string()
        };

        // We send a request to a random node, get that node's hostname & port, and then
        // route the same request to the hostname & port, and verify that we've received the same value.
        let mut test_basics = setup_cluster_test_basics(Tls::NoTls, TestServer::Shared);

        const CALLBACK_INDEX: u32 = 100;
        let approx_message_length = 4 + APPROX_RESP_HEADER_LEN;
        let mut buffer = Vec::with_capacity(approx_message_length);
        let mut request = get_command_request(
            CALLBACK_INDEX,
            vec!["CLUSTER".to_string().into(), "NODES".to_string().into()],
            RequestType::CustomCommand.into(),
            false,
        );
        let mut routes = command_request::Routes::default();
        routes.set_simple_routes(command_request::SimpleRoutes::Random);
        request.route = Some(routes).into();
        write_request(&mut buffer, &mut test_basics.socket, request.clone());

        let response = get_response(&mut buffer, Some(&mut test_basics.socket));

        assert_eq!(response.callback_idx, CALLBACK_INDEX);
        let Some(response::Value::RespPointer(pointer)) = response.value else {
            panic!("Unexpected response {:?}", response.value);
        };
        let received_value = pointer_to_value(pointer);
        let first_value = clean_result(String::from_redis_value(&received_value).unwrap());

        let (host, port) = first_value
            .split_once(' ')
            .and_then(|(_, second)| second.split_once('@'))
            .and_then(|(first, _)| first.split_once(':'))
            .and_then(|(host, port)| port.parse::<i32>().map(|port| (host, port)).ok())
            .unwrap();

        buffer.clear();
        let mut routes = command_request::Routes::default();
        let by_address_route = glide_core::command_request::ByAddressRoute {
            host: host.into(),
            port,
            ..Default::default()
        };
        routes.set_by_address_route(by_address_route);
        request.route = Some(routes).into();
        write_request(&mut buffer, &mut test_basics.socket, request);

        let response = get_response(&mut buffer, Some(&mut test_basics.socket));

        assert_eq!(response.callback_idx, CALLBACK_INDEX);
        let Some(response::Value::RespPointer(pointer)) = response.value else {
            panic!("Unexpected response {:?}", response.value);
        };
        let received_value = pointer_to_value(pointer);
        let second_value = clean_result(String::from_redis_value(&received_value).unwrap());

        assert_eq!(first_value, second_value);
    }

    #[rstest]
    #[timeout(SHORT_STANDALONE_TEST_TIMEOUT)]
    fn test_socket_get_returns_null(#[values(false, true)] use_arg_pointer: bool) {
        const CALLBACK_INDEX: u32 = 99;
        let mut expected_command = Cmd::new();
        let key = generate_random_string(KEY_LENGTH);
        expected_command.arg("GET").arg(key.clone());
        let mut test_basics = setup_mocked_test_basics(None);
        test_basics
            .server_mock
            .add_response(&expected_command, "*-1\r\n".to_string());
        let mut buffer = Vec::with_capacity(key.len() * 2);
        write_get(
            &mut buffer,
            &mut test_basics.socket,
            CALLBACK_INDEX,
            key.as_str(),
            use_arg_pointer,
        );

        assert_null_response(&mut buffer, &mut test_basics.socket, CALLBACK_INDEX);
    }

    #[rstest]
    #[timeout(SHORT_STANDALONE_TEST_TIMEOUT)]
    fn test_socket_report_error() {
        const CALLBACK_INDEX: u32 = 99;
        let mut test_basics = setup_mocked_test_basics(None);

        let key = generate_random_string(1);
        let request_type = i32::MAX; // here we send an erroneous enum
                                     // Send a set request
        let approx_message_length = key.len() + APPROX_RESP_HEADER_LEN;
        let mut buffer = Vec::with_capacity(approx_message_length);
        write_command_request(
            &mut buffer,
            &mut test_basics.socket,
            CALLBACK_INDEX,
            vec![key.into()],
            EnumOrUnknown::from_i32(request_type),
            false,
        );

        let response = assert_error_response(
            &mut buffer,
            &mut test_basics.socket,
            CALLBACK_INDEX,
            ResponseType::ClosingError,
        );
        assert_eq!(
            response.closing_error(),
            format!("Received invalid request type: {request_type}")
        );
        assert_eq!(test_basics.server_mock.get_number_of_received_commands(), 0);
    }

    #[rstest]
    #[serial_test::serial]
    #[timeout(SHORT_CLUSTER_TEST_TIMEOUT)]
    fn test_socket_send_and_receive_long_values(
        #[values((false, Tls::NoTls), (true, Tls::NoTls), (false, Tls::UseTls))]
        use_arg_pointer_and_tls: (bool, Tls),
        #[values(RedisType::Cluster, RedisType::Standalone)] use_cluster: RedisType,
    ) {
        let args_pointer = use_arg_pointer_and_tls.0;
        let use_tls = use_arg_pointer_and_tls.1;
        let mut test_basics = setup_test_basics(use_tls, TestServer::Shared, use_cluster);

        const CALLBACK1_INDEX: u32 = 100;
        const CALLBACK2_INDEX: u32 = 101;
        const VALUE_LENGTH: usize = 1000000;
        let key = generate_random_string(KEY_LENGTH);
        let value = generate_random_string(VALUE_LENGTH);
        // Send a set request
        let approx_message_length = VALUE_LENGTH
            + key.len()
            + u32::required_space(VALUE_LENGTH as u32)
            + APPROX_RESP_HEADER_LEN;
        let mut buffer = Vec::with_capacity(approx_message_length);
        write_set(
            &mut buffer,
            &mut test_basics.socket,
            CALLBACK1_INDEX,
            key.as_str(),
            value.clone(),
            args_pointer,
        );

        assert_ok_response(&mut buffer, &mut test_basics.socket, CALLBACK1_INDEX);

        buffer.clear();
        write_get(
            &mut buffer,
            &mut test_basics.socket,
            CALLBACK2_INDEX,
            key.as_str(),
            args_pointer,
        );

        let response_header_length = u32::required_space(size_of::<usize>() as u32);
        let expected_length = size_of::<usize>() + response_header_length + 2; // 2 bytes for callbackIdx and value type

        // we set the length to a longer value, just in case we'll get more data - which is a failure for the test.
        buffer.resize(approx_message_length, 0);
        let mut size = 0;
        while size < expected_length {
            let next_read = test_basics.socket.read(&mut buffer[size..]).unwrap();
            assert_ne!(0, next_read);
            size += next_read;
        }
        assert_value_response(
            &mut buffer,
            None,
            CALLBACK2_INDEX,
            Value::BulkString(value.into_bytes()),
        );
    }

    // This test starts multiple threads writing large inputs to a socket, and another thread that reads from the output socket and
    // verifies that the outputs match the inputs.
    #[rstest]
    #[serial_test::serial]
    #[timeout(SHORT_CLUSTER_TEST_TIMEOUT)]
    fn test_socket_send_and_receive_multiple_long_inputs(
        #[values((false, Tls::NoTls), (true, Tls::NoTls), (false, Tls::UseTls))]
        use_arg_pointer_and_tls: (bool, Tls),
        #[values(RedisType::Cluster, RedisType::Standalone)] use_cluster: RedisType,
    ) {
        #[derive(Clone, PartialEq, Eq, Debug)]
        enum State {
            Initial,
            ReceivedNull,
            ReceivedValue,
        }
        let args_pointer = use_arg_pointer_and_tls.0;
        let use_tls = use_arg_pointer_and_tls.1;
        let test_basics = setup_test_basics(use_tls, TestServer::Shared, use_cluster);
        const VALUE_LENGTH: usize = 1000000;
        const NUMBER_OF_THREADS: usize = 10;
        let values = Arc::new(Mutex::new(vec![Vec::<u8>::new(); NUMBER_OF_THREADS]));
        let results = Arc::new(Mutex::new(vec![State::Initial; NUMBER_OF_THREADS]));
        let lock = Arc::new(Mutex::new(()));
        thread::scope(|scope| {
            let values_for_read = values.clone();
            let results_for_read = results.clone();
            // read thread
            let mut read_socket = test_basics.socket.try_clone().unwrap();
            scope.spawn(move || {
                let mut received_callbacks = 0;
                let mut buffer = vec![0_u8; 2 * (VALUE_LENGTH + 2 * APPROX_RESP_HEADER_LEN)];
                let mut next_start = 0;
                while received_callbacks < NUMBER_OF_THREADS * 2 {
                    let size = read_socket.read(&mut buffer[next_start..]).unwrap();
                    let mut cursor = 0;
                    while cursor < size {
                        let (request_len, header_bytes) =
                            parse_header(&buffer[cursor..cursor + APPROX_RESP_HEADER_LEN]);
                        let length = request_len as usize;

                        if cursor + header_bytes + length > size + next_start {
                            break;
                        }

                        {
                            let response = decode_response(&buffer, cursor + header_bytes, length);
                            let callback_index = response.callback_idx as usize;
                            let mut results = results_for_read.lock().unwrap();
                            match response.value {
                                Some(response::Value::ConstantResponse(constant)) => {
                                    assert_eq!(constant, ConstantResponse::OK.into());
                                    assert_eq!(results[callback_index], State::Initial);
                                    results[callback_index] = State::ReceivedNull;
                                }
                                Some(response::Value::RespPointer(pointer)) => {
                                    assert_eq!(results[callback_index], State::ReceivedNull);

                                    let values = values_for_read.lock().unwrap();
                                    assert_value(
                                        pointer,
                                        Some(Value::BulkString(values[callback_index].clone())),
                                    );
                                    results[callback_index] = State::ReceivedValue;
                                }
                                _ => unreachable!(),
                            };
                        }

                        cursor += length + header_bytes;
                        received_callbacks += 1;
                    }

                    let save_size = next_start + size - cursor;
                    next_start = save_size;
                    if next_start > 0 {
                        let mut new_buffer =
                            vec![0_u8; 2 * VALUE_LENGTH + 4 * APPROX_RESP_HEADER_LEN];
                        let slice = &buffer[cursor..cursor + save_size];
                        let iter = slice.iter().copied();
                        new_buffer.splice(..save_size, iter);
                        buffer = new_buffer;
                    }
                }
            });

            for i in 0..NUMBER_OF_THREADS {
                let mut write_socket = test_basics.socket.try_clone().unwrap();
                let values = values.clone();
                let index = i;
                let cloned_lock = lock.clone();
                scope.spawn(move || {
                    let key = format!("hello{index}");
                    let value = generate_random_string(VALUE_LENGTH);

                    {
                        let mut values = values.lock().unwrap();
                        values[index] = value.clone().into();
                    }

                    // Send a set request
                    let approx_message_length = VALUE_LENGTH + key.len() + APPROX_RESP_HEADER_LEN;
                    let mut buffer = Vec::with_capacity(approx_message_length);
                    {
                        let _guard = cloned_lock.lock().unwrap();
                        write_set(
                            &mut buffer,
                            &mut write_socket,
                            index as u32,
                            &key,
                            value,
                            args_pointer,
                        );
                    }
                    buffer.clear();

                    // Send a get request
                    {
                        let _guard = cloned_lock.lock().unwrap();
                        write_get(
                            &mut buffer,
                            &mut write_socket,
                            index as u32,
                            &key,
                            args_pointer,
                        );
                    }
                });
            }
        });

        let results = results.lock().unwrap();
        for i in 0..NUMBER_OF_THREADS {
            assert_eq!(State::ReceivedValue, results[i]);
        }
    }

    // This test checks that the inflight requests limit is working. Using the default value (1000),
    // sending this amount + 1 of blocking commands and assert the +1 request ID to return with error while
    // the prev requests still block in the server after the first blocking request.
    #[rstest]
    #[serial_test::serial]
    #[timeout(SHORT_CLUSTER_TEST_TIMEOUT)]
    fn test_limiting_inflight_requests(
        #[values(RedisType::Cluster, RedisType::Standalone)] use_cluster: RedisType,
    ) {
        let default_max_inflight_requests = 1000;
        let test_basics = setup_test_basics(Tls::NoTls, TestServer::Unique, use_cluster);

        let mut write_blpop_socket = test_basics.socket.try_clone().unwrap();

        for i in 0..(default_max_inflight_requests + 1) {
            let mut buffer = Vec::with_capacity(1);
            write_blpop(
                &mut buffer,
                &mut write_blpop_socket,
                i,
                "nonexistingkeylist",
                0,
            );
        }

        // Assert the last request failes with RequestError as glide already reached default_max_inflight_requests
        let mut buffer = Vec::with_capacity(1);
        assert_error_response(
            &mut buffer,
            &mut write_blpop_socket,
            default_max_inflight_requests,
            ResponseType::RequestError,
        );
    }

    #[rstest]
    #[serial_test::serial]
    #[timeout(SHORT_STANDALONE_TEST_TIMEOUT)]
    fn test_does_not_close_when_server_closes() {
        let mut test_basics =
            setup_test_basics(Tls::NoTls, TestServer::Unique, RedisType::Standalone);
        let server = test_basics.server;

        drop(server);

        const CALLBACK_INDEX: u32 = 0;
        let key = generate_random_string(KEY_LENGTH);
        let mut buffer = Vec::with_capacity(100);
        write_get(
            &mut buffer,
            &mut test_basics.socket,
            CALLBACK_INDEX,
            key.as_str(),
            false,
        );

        assert_error_response(
            &mut buffer,
            &mut test_basics.socket,
            CALLBACK_INDEX,
            ResponseType::RequestError,
        );
    }

    #[rstest]
    #[serial_test::serial]
    #[timeout(SHORT_STANDALONE_TEST_TIMEOUT)]
    fn test_reconnect_after_temporary_disconnect() {
        let test_basics = setup_server_test_basics(Tls::NoTls, TestServer::Unique);
        let mut socket = test_basics.socket.try_clone().unwrap();
        let address = test_basics.server.as_ref().unwrap().get_client_addr();
        drop(test_basics);

        let new_server = RedisServer::new_with_addr_and_modules(address, &[]);
        block_on_all(wait_for_server_to_become_ready(
            &new_server.get_client_addr(),
        ));

        const CALLBACK_INDEX: u32 = 0;
        let key = generate_random_string(KEY_LENGTH);
        // TODO - this part should be replaced with a sleep once we implement heartbeat
        let mut buffer = Vec::with_capacity(100);
        write_get(
            &mut buffer,
            &mut socket,
            CALLBACK_INDEX,
            key.as_str(),
            false,
        );

        assert_error_response(
            &mut buffer,
            &mut socket,
            CALLBACK_INDEX,
            ResponseType::RequestError,
        );

        let mut buffer = Vec::with_capacity(100);
        write_get(
            &mut buffer,
            &mut socket,
            CALLBACK_INDEX,
            key.as_str(),
            false,
        );

        assert_null_response(&mut buffer, &mut socket, CALLBACK_INDEX);
    }

    #[rstest]
    #[serial_test::serial]
    #[timeout(SHORT_CLUSTER_TEST_TIMEOUT)]
    fn test_send_transaction_and_get_array_of_results(
        #[values(RedisType::Cluster, RedisType::Standalone)] use_cluster: RedisType,
    ) {
        let test_basics = setup_test_basics(Tls::NoTls, TestServer::Shared, use_cluster);
        let mut socket = test_basics.socket;

        const CALLBACK_INDEX: u32 = 0;
        let key = generate_random_string(KEY_LENGTH);
        let commands = vec![
            CommandComponents {
                args: vec![key.clone().into(), "bar".to_string().into()],
                args_pointer: true,
                request_type: RequestType::Set.into(),
            },
            CommandComponents {
                args: vec!["GET".to_string().into(), key.clone().into()],
                args_pointer: false,
                request_type: RequestType::CustomCommand.into(),
            },
            CommandComponents {
                args: vec!["FLUSHALL".to_string().into()],
                args_pointer: false,
                request_type: RequestType::CustomCommand.into(),
            },
            CommandComponents {
                args: vec![key.into()],
                args_pointer: false,
                request_type: RequestType::Get.into(),
            },
        ];
        let mut buffer = Vec::with_capacity(200);
        write_transaction_request(&mut buffer, &mut socket, CALLBACK_INDEX, commands);

        assert_value_response(
            &mut buffer,
            Some(&mut socket),
            CALLBACK_INDEX,
            Value::Array(vec![
                Value::Okay,
                Value::BulkString(vec![b'b', b'a', b'r']),
                Value::Okay,
                Value::Nil,
            ]),
        );
    }

    #[rstest]
    #[serial_test::serial]
    #[timeout(SHORT_CLUSTER_TEST_TIMEOUT)]
    fn test_send_pipeline_and_get_array_of_results(
        #[values(RedisType::Cluster, RedisType::Standalone)] use_cluster: RedisType,
    ) {
        let test_basics = setup_test_basics(Tls::NoTls, TestServer::Shared, use_cluster);
        let mut socket = test_basics
            .socket
            .try_clone()
            .expect("Failed to clone socket");

        const CALLBACK_INDEX: u32 = 0;
        let key = generate_random_string(KEY_LENGTH);
        let key2 = generate_random_string(KEY_LENGTH);

        let commands = vec![
            CommandComponents {
                args: vec![key.clone().into(), "bar".to_string().into()],
                args_pointer: true,
                request_type: RequestType::Set.into(),
            },
            CommandComponents {
                args: vec!["GET".to_string().into(), key.clone().into()],
                args_pointer: false,
                request_type: RequestType::CustomCommand.into(),
            },
            CommandComponents {
                args: vec![key.clone().into(), key2.into()],
                args_pointer: false,
                request_type: RequestType::MGet.into(),
            },
            CommandComponents {
                args: vec!["FLUSHALL".to_string().into()],
                args_pointer: false,
                request_type: RequestType::CustomCommand.into(),
            },
            CommandComponents {
                args: vec![key.into()],
                args_pointer: false,
                request_type: RequestType::Get.into(),
            },
            CommandComponents {
                args: vec!["HELLO".into()],
                args_pointer: false,
                request_type: RequestType::Ping.into(),
            },
        ];
        let mut buffer = Vec::with_capacity(200);
        write_pipeline_request(&mut buffer, &mut socket, CALLBACK_INDEX, commands);

        assert_value_response(
            &mut buffer,
            Some(&mut socket),
            CALLBACK_INDEX,
            Value::Array(vec![
                Value::Okay,
                Value::BulkString(vec![b'b', b'a', b'r']),
                Value::Array(vec![Value::BulkString(vec![b'b', b'a', b'r']), Value::Nil]),
                Value::Okay,
                Value::Nil,
                Value::BulkString(vec![b'H', b'E', b'L', b'L', b'O']),
            ]),
        );
    }

    #[rstest]
    #[serial_test::serial]
    #[timeout(SHORT_CLUSTER_TEST_TIMEOUT)]
    fn test_send_pipeline_and_get_error(
        #[values(RedisType::Cluster, RedisType::Standalone)] use_cluster: RedisType,
    ) {
        let mut test_basics = setup_test_basics(Tls::NoTls, TestServer::Shared, use_cluster);
        let mut socket = test_basics
            .socket
            .try_clone()
            .expect("Failed to clone socket");

        const CALLBACK_INDEX: u32 = 0;
        let key = generate_random_string(KEY_LENGTH);
        let commands = vec![
            CommandComponents {
                args: vec![key.clone().into(), "bar".to_string().into()],
                args_pointer: true,
                request_type: RequestType::Set.into(),
            },
            CommandComponents {
                args: vec!["GET".to_string().into(), key.clone().into()],
                args_pointer: false,
                request_type: RequestType::CustomCommand.into(),
            },
            CommandComponents {
                args: vec![key.clone().into(), "random_key".into()],
                args_pointer: false,
                request_type: RequestType::MGet.into(),
            },
            CommandComponents {
                args: vec![key.clone().into()],
                args_pointer: false,
                request_type: RequestType::LLen.into(),
            },
            CommandComponents {
                args: vec!["FLUSHALL".to_string().into()],
                args_pointer: false,
                request_type: RequestType::CustomCommand.into(),
            },
            CommandComponents {
                args: vec![key.into()],
                args_pointer: false,
                request_type: RequestType::Get.into(),
            },
        ];
        let mut buffer = Vec::with_capacity(200);
        write_pipeline_request(&mut buffer, &mut socket, CALLBACK_INDEX, commands);

        assert_error_response(
            &mut buffer,
            &mut test_basics.socket,
            CALLBACK_INDEX,
            ResponseType::RequestError,
        );
<<<<<<< HEAD

        /*assert_value_response(
            &mut buffer,
            Some(&mut socket),
            CALLBACK_INDEX,
            Value::Array(vec![
                Value::Okay,
                Value::BulkString(vec![b'b', b'a', b'r']),
                Value::Array(vec![Value::BulkString(vec![b'b', b'a', b'r']), Value::Nil]),
                Value::Okay,
                Value::Nil,
                Value::BulkString(vec![b'H', b'E', b'L', b'L', b'O']),
            ]),
        );*/
=======
>>>>>>> 7597dc3d
    }
    #[rstest]
    #[serial_test::serial]
    #[timeout(SHORT_CLUSTER_TEST_TIMEOUT)]
    fn test_send_script(
        #[values(RedisType::Cluster, RedisType::Standalone)] use_cluster: RedisType,
    ) {
        let mut test_basics = setup_test_basics(Tls::NoTls, TestServer::Shared, use_cluster);
        const CALLBACK_INDEX: u32 = 100;
        const VALUE_LENGTH: usize = 10;
        let key = generate_random_string(KEY_LENGTH);
        let value = generate_random_string(VALUE_LENGTH);
        let script = r#"redis.call("SET", KEYS[1], ARGV[1]); return redis.call("GET", KEYS[1])"#;
        let hash = add_script(script.as_bytes());

        let approx_message_length = hash.len() + value.len() + key.len() + APPROX_RESP_HEADER_LEN;
        let mut buffer = Vec::with_capacity(approx_message_length);

        let mut request = CommandRequest::new();
        request.callback_idx = CALLBACK_INDEX;
        request.command = Some(command_request::command_request::Command::ScriptInvocation(
            command_request::ScriptInvocation {
                hash: hash.into(),
                keys: vec![key.into()],
                args: vec![value.clone().into()],
                ..Default::default()
            },
        ));

        write_request(&mut buffer, &mut test_basics.socket, request);

        assert_value_response(
            &mut buffer,
            Some(&mut test_basics.socket),
            CALLBACK_INDEX,
            Value::BulkString(value.into_bytes()),
        );
    }

    #[rstest]
    #[serial_test::serial]
    #[timeout(SHORT_CLUSTER_TEST_TIMEOUT)]
    fn test_send_empty_custom_command_is_an_error(
        #[values(RedisType::Cluster, RedisType::Standalone)] use_cluster: RedisType,
    ) {
        let mut test_basics = setup_test_basics(Tls::NoTls, TestServer::Shared, use_cluster);
        const CALLBACK_INDEX: u32 = 42;

        let mut buffer = Vec::with_capacity(APPROX_RESP_HEADER_LEN);
        write_command_request(
            &mut buffer,
            &mut test_basics.socket,
            CALLBACK_INDEX,
            vec![],
            RequestType::CustomCommand.into(),
            false,
        );

        assert_error_response(
            &mut buffer,
            &mut test_basics.socket,
            CALLBACK_INDEX,
            ResponseType::RequestError,
        );
    }
}<|MERGE_RESOLUTION|>--- conflicted
+++ resolved
@@ -1356,7 +1356,6 @@
             CALLBACK_INDEX,
             ResponseType::RequestError,
         );
-<<<<<<< HEAD
 
         /*assert_value_response(
             &mut buffer,
@@ -1371,8 +1370,7 @@
                 Value::BulkString(vec![b'H', b'E', b'L', b'L', b'O']),
             ]),
         );*/
-=======
->>>>>>> 7597dc3d
+
     }
     #[rstest]
     #[serial_test::serial]
